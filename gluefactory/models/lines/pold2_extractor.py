--- conflicted
+++ resolved
@@ -6,10 +6,6 @@
 import torch
 import torch.nn as nn
 from PIL import Image
-<<<<<<< HEAD
-
-from gluefactory.models.mlp.train import MLPModel
-=======
 import os
 import glob
 import argparse
@@ -17,7 +13,6 @@
 import shutil
 from gluefactory.visualization.viz2d import plot_images, plot_keypoints, save_plot, plot_lines
 from gluefactory.settings import root
->>>>>>> 1be4947c
 
 LINE_THRESH = 0.9
 DIST_THRESH = 0.5
