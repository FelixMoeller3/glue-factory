--- conflicted
+++ resolved
@@ -23,7 +23,7 @@
 
 from gluefactory.models.base_model import BaseModel
 from gluefactory.models.lines.line_refinement import merge_lines_torch
-#from gluefactory.models.lines.pold2_mlp import POLD2_MLP
+from gluefactory.models.lines.pold2_mlp import POLD2_MLP
 from gluefactory.models.lines.pold2_cnn import POLD2_CNN
 from gluefactory.settings import DATA_PATH, root
 
@@ -49,9 +49,6 @@
             "max_accepted_mean_value": 0.4,     # Maximum accepted DF mean value along the line
         },
 
-<<<<<<< HEAD
-        "mlp_conf": POLD2_CNN.default_conf,
-=======
         "angle_map": {
             "threshold": 0.1,                   # Threshold for deciding if a line angle is correct
             "inlier_ratio": 1.0,                # Ratio of inliers
@@ -59,7 +56,6 @@
         },
 
         "mlp_conf": POLD2_MLP.default_conf,
->>>>>>> 1ab2f103
         "nms": True,
 
         "filters": {
@@ -460,19 +456,10 @@
             
         # Prepare input for MLP
         if use_df and use_af:
-<<<<<<< HEAD
-            df_vals = df_vals.view(-1,num_bands,self.num_samples_mlp)
-            af_vals = af_vals.view(-1,num_bands,self.num_samples_mlp)
-            inp_vals = torch.cat((df_vals, af_vals), dim=2)
-=======
             inp_vals = torch.cat((df_vals, af_vals), dim=1) # Shape: (num_lines, num_samples * num_bands * 2)
->>>>>>> 1ab2f103
         elif use_df:
             inp_vals = df_vals  # Shape: (num_lines, num_samples * num_bands)
         elif use_af:
-<<<<<<< HEAD
-            inp_vals = af_vals
-=======
             inp_vals = af_vals  # Shape: (num_lines, num_samples * num_bands)
 
         return inp_vals
@@ -481,7 +468,6 @@
         
         mlp_input = self.mlp_input_prep(points, indices_image, distance_map, angle_map)
         
->>>>>>> 1ab2f103
         # Return estimated probabilities
         predictions = self.model(
             {
