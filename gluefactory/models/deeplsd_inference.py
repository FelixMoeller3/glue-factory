--- conflicted
+++ resolved
@@ -171,11 +171,7 @@
 
         # Merge close-by lines together
         if merge:
-<<<<<<< HEAD
-            lines = merge_lines(lines, thresh=4, overlap_thresh=0).astype(np.float32)
-=======
             lines = merge_lines(torch.from_numpy(lines), thresh=4, overlap_thresh=0)
->>>>>>> cd634999
 
         return lines
 
