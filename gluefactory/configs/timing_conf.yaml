model:
<<<<<<< HEAD
    name: extractors.joint_point_line_extractor
    aliked_model_name: "aliked-n16"
    max_num_keypoints: 2048  # setting for training, for eval: -1
    detection_threshold: 0.0
    line_df_decoder_channels: 32  # adapt to your checkpoint!!
    line_af_decoder_channels: 32
    use_line_anglefield: True  # ~ 7ms difference
    nms_radius: 3
    training:
      do: False
    checkpoint: /local/home/Point-Line/outputs/training/oxparis_800_focal/checkpoint_best.tar
    timeit: True  # setting it to True -> gives 4-5 fps less performance
    line_detection:
=======
  name: joint_point_line_extractor
  training:
    do: False
  max_num_keypoints: 1024  # setting for training for eval: -1
  timeit: True  # override timeit: False from BaseModel
  # use_deeplsd_endpoints: true
  line_df_decoder_channels: 32
  line_af_decoder_channels: 32
  line_detection:
>>>>>>> 56eb6b2c
      do: True
      conf:
          max_point_size: 1500
          min_line_length: 6
          max_line_length: null
          max_lines: 2000

          samples: [24]

          distance_map:
              max_value: 5
              threshold: 0.45
              smooth_threshold: 0.8
              avg_filter_size: 13
              avg_filter_padding: 6
              avg_filter_stride: 1
              inlier_ratio: 0.7
              max_accepted_mean_value: 0.4

          brute_force_df:
              use: true                       # Use brute force sampling for distance field in the second stage
              image_size: 800                  # Image size for which the coefficients are generated
              inlier_ratio: 0.95                # Ratio of inliers
              max_accepted_mean_value: 0.4     # Maximum accepted DF mean value along the line
              binary_threshold: 0.5            # Threshold for binarizing the distance field

          angle_map:
              threshold: 0.1                   # Threshold for deciding if a line angle is correct
              inlier_ratio: 0.8              # Ratio of inliers
              max_accepted_mean_value: 0.1     # Maximum difference in AF mean value with line angle


          mlp_conf:
              has_angle_field: True
              has_distance_field: True 
              
              num_line_samples: 30    # number of sampled points between line endpoints
              brute_force_samples: False  # sample all points between line endpoints
              image_size: null         # size of the input image relevant only if brute_force_samples is True

              num_bands: 3            # number of bands to sample along the line
              band_width: 1           # width of the band to sample along the line

              mlp_hidden_dims: [256, 128, 128, 64, 32] # hidden dimensions of the MLP

              cnn_1d:              # 1D CNN to extract features from the input
                  use: true
                  mode: disjoint  # separate CNNs for angle and distance fields disjoint or shared
                  merge_mode: add  # how to merge the features from angle and distance fields
                  kernel_size: 3
                  stride: 1
                  padding: same
                  channels: [4, 8, 16]  # number of channels in each layer     

              cnn_2d:             # 2D CNN to extract features from the input
                  use: false
                  kernel_size: 3
                  stride: 1
                  padding: same
                  channels: [4, 8, 16]  # number of channels in each layer    

              pred_threshold: 0.8        
              weights: /local/home/Point-Line/outputs/training/pold2_cnn1d_NS-30_NB-3_disjoint/checkpoint_best.tar

          filters:
              distance_field: True
              angle_field: False
              brute_force_df: True
              mlp: False

          nms: false
          debug: false

  checkpoint: /local/home/Point-Line/outputs/training/oxparis_800_focal/checkpoint_best.tar


data:
    name: gluefactory.datasets.oxford_paris_mini_1view_jpldd
    data_dir: "revisitop1m_POLD2/jpg"
    split: 'val'  # split must be selected 
    grayscale: False
    num_workers: 2  
    train_batch_size: 1  
    val_batch_size: 1
    prefetch_factor: 2
    reshape: 800  
    square_pad: False 
    multiscale_learning:
        do: False  
    load_features:
        do: False
    val_size: 500
    train_size: 11500<|MERGE_RESOLUTION|>--- conflicted
+++ resolved
@@ -1,9 +1,9 @@
 model:
-<<<<<<< HEAD
     name: extractors.joint_point_line_extractor
     aliked_model_name: "aliked-n16"
     max_num_keypoints: 2048  # setting for training, for eval: -1
     detection_threshold: 0.0
+    # use_deeplsd_endpoints: true
     line_df_decoder_channels: 32  # adapt to your checkpoint!!
     line_af_decoder_channels: 32
     use_line_anglefield: True  # ~ 7ms difference
@@ -13,17 +13,6 @@
     checkpoint: /local/home/Point-Line/outputs/training/oxparis_800_focal/checkpoint_best.tar
     timeit: True  # setting it to True -> gives 4-5 fps less performance
     line_detection:
-=======
-  name: joint_point_line_extractor
-  training:
-    do: False
-  max_num_keypoints: 1024  # setting for training for eval: -1
-  timeit: True  # override timeit: False from BaseModel
-  # use_deeplsd_endpoints: true
-  line_df_decoder_channels: 32
-  line_af_decoder_channels: 32
-  line_detection:
->>>>>>> 56eb6b2c
       do: True
       conf:
           max_point_size: 1500
@@ -57,9 +46,10 @@
 
 
           mlp_conf:
+              name: gluefactory.models.lines.pold2_mlp
               has_angle_field: True
-              has_distance_field: True 
-              
+              has_distance_field: True
+
               num_line_samples: 30    # number of sampled points between line endpoints
               brute_force_samples: False  # sample all points between line endpoints
               image_size: null         # size of the input image relevant only if brute_force_samples is True
@@ -76,16 +66,16 @@
                   kernel_size: 3
                   stride: 1
                   padding: same
-                  channels: [4, 8, 16]  # number of channels in each layer     
+                  channels: [4, 8, 16]  # number of channels in each layer
 
               cnn_2d:             # 2D CNN to extract features from the input
                   use: false
                   kernel_size: 3
                   stride: 1
                   padding: same
-                  channels: [4, 8, 16]  # number of channels in each layer    
+                  channels: [4, 8, 16]  # number of channels in each layer
 
-              pred_threshold: 0.8        
+              pred_threshold: 0.8
               weights: /local/home/Point-Line/outputs/training/pold2_cnn1d_NS-30_NB-3_disjoint/checkpoint_best.tar
 
           filters:
