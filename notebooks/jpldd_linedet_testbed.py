"""
Testbed for Joint Point-Line Detection Model (JPLDD) with Line Detection.
Replication of notebooks/refine_line_detection.ipynb as a python script instead of a notebook.
Usage:
    python -m notebooks.jpldd_linedet_testbed.py
"""


from gluefactory.models import get_model
from gluefactory.datasets import get_dataset
from gluefactory.models.deeplsd_inference import DeepLSD
from gluefactory.models.lines.pold2_extractor import LineExtractor
from gluefactory.settings import DATA_PATH
import torch
import numpy as np
import random
from tqdm import tqdm
from pprint import pprint
import cv2
import os
import matplotlib.pyplot as plt
import flow_vis
from omegaconf import OmegaConf

# Configs and Constants
DEBUG_DIR = "tmp_testbed"

deeplsd_conf = {
    "detect_lines": True,
    "line_detection_params": {
        "merge": False,
        "filtering": True,
        "grad_thresh": 3,
        "grad_nfa": True,
    },
    "weights": "DeepLSD/weights/deeplsd_md.tar",  # path to the weights of the DeepLSD model (relative to DATA_PATH)
}

jpldd_conf = {
    "name": "joint_point_line_extractor",
    "max_num_keypoints": 1000,  # setting for training, for eval: -1
    "timeit": True,  # override timeit: False from BaseModel
    "line_df_decoder_channels": 32,
    "line_af_decoder_channels": 32,
    "line_detection": {
        "do": True,
        "conf": {
            "max_point_size": 1500,
            "min_line_length": 60,
            "max_line_length": None,
            "samples": [8],

            "distance_map": {
                "max_value": 5,
                "threshold": 0.5,
                "smooth_threshold": 0.85,
                "avg_filter_size": 13,
                "avg_filter_padding": 6,
                "avg_filter_stride": 1,
                "inlier_ratio": 0.8,
                "max_accepted_mean_value": 0.4,
            },

            "angle_map": {
                "threshold": 0.1,                   # Threshold for deciding if a line angle is correct
                "inlier_ratio": 1.0,                # Ratio of inliers
                "max_accepted_mean_value": 0.1,     # Maximum difference in AF mean value with line angle
            },

            "mlp_conf": {
                "has_angle_field": True,
                "has_distance_field": True, 
                
                "num_line_samples": 30,    # number of sampled points between line endpoints
                "brute_force_samples": True,  # sample all points between line endpoints
                "image_size": 800,         # size of the input image, relevant only if brute_force_samples is True

                "num_bands": 5,            # number of bands to sample along the line
                "band_width": 1,           # width of the band to sample along the line

                "mlp_hidden_dims": [512, 256, 128, 64, 32], # hidden dimensions of the MLP

                "cnn_1d": {              # 1D CNN to extract features from the input
                    "mode": "shared",  # separate CNNs for angle and distance fields, disjoint or shared
                    "merge_mode": "concat",  # how to merge the features from angle and distance fields
                    "kernel_size": 11,
                    "stride": 1,
                    "padding": "same",
                    "channels": [16, 8, 4, 1],  # number of channels in each layer
                },           

                "pred_threshold": 0.8,            
                "weights": "/local/home/Point-Line/outputs/training/pold2_mlp_gen+train_Bands-5-1_1kimg_70pimg_NEG-Combined_LargeMLP[512]_CNN[16841]_lr1e-4_Patience8-ADD-KS11-SHARED-PAD00/checkpoint_best.tar",
                # "device": "cpu",
            },

            "filters": {
                "distance_field": True,
                "angle_field": True,
                "mlp": True,
            },

            "nms": True,
            "debug": True,
            "debug_dir": DEBUG_DIR,
            # "device": "cpu"
        }
    },
    "checkpoint": "/local/home/Point-Line/outputs/training/focal_loss_experiments/rk_focal_threshDF_focal/checkpoint_best.tar"
    #"checkpoint": "/local/home/rkreft/shared_team_folder/outputs/training/rk_oxparis_focal_hard_gt/checkpoint_best.tar"
    #"checkpoint": "/local/home/rkreft/shared_team_folder/outputs/training/rk_pold2gt_oxparis_base_hard_gt/checkpoint_best.tar"
}

dset_conf = {
<<<<<<< HEAD
            "reshape": [400, 400], # ex [800, 800]
=======
            "reshape": [800, 800], # ex [800, 800]
>>>>>>> 1ab2f103
            "load_features": {
                "do": True,
                "check_exists": True,
                "point_gt": {
                    "data_keys": ["superpoint_heatmap"],
                    "use_score_heatmap": False,
                },
                "line_gt": {
                    "data_keys": ["deeplsd_distance_field", "deeplsd_angle_field"],
                },
            },
            "debug": True
        }

<<<<<<< HEAD
=======
harris_conf = {
    "blockSize": 5,     # neighborhood size
    "ksize": 5,         # aperture parameter for the Sobel operator
    "k": 0.04,          # Harris detector free parameter
    "thresh": 0.01,     # threshold for corner detection on harris corner response
    "zeroZone": -1,     # 0 means that no extra zero pixels are used
    "winSize": 5,       # window size for cornerSubPix
    "criteria": {       # termination criteria for cornerSubPix
        "type": "cv2.TERM_CRITERIA_EPS + cv2.TERM_CRITERIA_MAX_ITER",
        "maxCount": 100,
        "epsilon": 0.001
    }
}
harris_conf = OmegaConf.create(harris_conf)

visualizations = {
    "jpldd_fields": True,
    "jpldd_lines": True,
    "deeplsd": True,
    "pold2+deeplsd": True,
    "pold2+harris": True,
    "jpldd+lsd": False
}

>>>>>>> 1ab2f103
# Plotting functions
def show_points(image, points):
    for point in points:
        cv2.circle(image, (point[0], point[1]), 4, (191, 69, 17), -1)

    return image

def show_lines(image, lines, color='green'):
    if color == 'green':
        cval = (0, 255, 0)
    elif color == 'red':
        cval = (0, 0, 255)
    elif color == 'yellow':
        cval = (0, 255, 255)
    elif color == 'blue':
        cval = (255, 0, 0)
    else:
        cval = (0, 255, 0)
    for pair_line in lines:
        cv2.line(image, pair_line[0], pair_line[1], cval, 3)

    return image

def get_flow_vis(df, ang, line_neighborhood=5):
    norm = line_neighborhood + 1 - np.clip(df, 0, line_neighborhood)
    flow_uv = np.stack([norm * np.cos(ang), norm * np.sin(ang)], axis=-1)
    flow_img = flow_vis.flow_to_color(flow_uv, convert_to_bgr=False)
    return flow_img

def visualize_img_and_pred(keypoints, heatmap, distance_field, angle_field, img):
    _, ax = plt.subplots(1, 4, figsize=(20, 20))
    ax[0].axis('off')
    ax[0].set_title('Heatmap')
    ax[0].imshow(heatmap)

    ax[1].axis('off')
    ax[1].set_title('Distance Field')
    ax[1].imshow(distance_field)

    ax[2].axis('off')
    ax[2].set_title('Angle Field')
    ax[2].imshow(get_flow_vis(distance_field, angle_field))

    ax[3].axis('off')
    ax[3].set_title('Original')
    ax[3].imshow(img.permute(1,2,0))
    ax[3].scatter(keypoints[:,0],keypoints[:,1], marker="o", color="red", s=3)

def detect_harris_corners(image, conf):
    gray = np.float32(image)
    dst = cv2.cornerHarris(gray, conf.blockSize, conf.ksize, conf.k)
    dst = cv2.dilate(dst, None)
    _, dst = cv2.threshold(dst, conf.thresh * dst.max(), 255, 0)
    dst = np.uint8(dst)
    _, _, _, centroids = cv2.connectedComponentsWithStats(dst)
    criteria = (eval(conf.criteria.type), conf.criteria.maxCount, conf.criteria.epsilon)
    corners = cv2.cornerSubPix(gray, np.float32(centroids), (conf.winSize, conf.winSize), (conf.zeroZone, conf.zeroZone), criteria)

    return corners

# Set Output Directory
if os.path.exists(f"{DEBUG_DIR}"):
    os.system(f"rm -r {DEBUG_DIR}")
os.makedirs(f"{DEBUG_DIR}", exist_ok=True)


# Set device
if torch.cuda.is_available():
    device = 'cuda'
elif torch.backends.mps.is_built():
    device = 'mps'
else:
    device = 'cpu'
print(f"Device Used: {device}")

## DeepLSD Model
deeplsd_conf = OmegaConf.create(deeplsd_conf)

ckpt_path = DATA_PATH / deeplsd_conf.weights
ckpt = torch.load(str(ckpt_path), map_location=device, weights_only=False)
deeplsd_net = DeepLSD(deeplsd_conf)
deeplsd_net.load_state_dict(ckpt["model"])
deeplsd_net = deeplsd_net.to(device).eval()

## Model
jpldd_model = get_model("joint_point_line_extractor")(jpldd_conf).to(device)
jpldd_model.eval()

## Line Extraction
line_extractor = LineExtractor(jpldd_conf["line_detection"]["conf"])

## Dataset
oxpa_2 = get_dataset("oxford_paris_mini_1view_jpldd")(dset_conf)
ds = oxpa_2.get_dataset(split="train")

# load one test element
elem = ds[0]
print(f"Keys: {elem.keys()}")

# print example shapes
af = elem["deeplsd_angle_field"]
df = elem["deeplsd_distance_field"]
hmap = elem["superpoint_heatmap"]
orig_pt = elem["orig_points"]

print(f"AF: type: {type(af)}, shape: {af.shape}, min: {torch.min(af)}, max: {torch.max(af)}")
print(f"DF: type: {type(df)}, shape: {df.shape}, min: {torch.min(df)}, max: {torch.max(df)}")
print(f"KP-HMAP: type: {type(hmap)}, shape: {hmap.shape}, min: {torch.min(hmap)}, max: {torch.max(hmap)}, sum: {torch.sum(hmap)}")

## Inference - Random 300 samples [Get FPS]
# Comment while inspecting binary_distance_field
rand_idx = random.sample(range(0, len(ds)), 300) 
"""
for i in rand_idx:
    img_torch = ds[i]["image"].to(device).unsqueeze(0)
    with torch.no_grad():
        output_model = jpldd_model({"image": img_torch})

timings=jpldd_model.get_current_timings(reset=True)
pprint(timings)
print(f"~FPS: {1 / (timings['total-makespan'])} using device {device}")
"""
# Save images
IDX = 0
for i in tqdm(rand_idx):
    img_torch = ds[i]["image"].to(device).unsqueeze(0)
    with torch.no_grad():
        output_model = jpldd_model({"image": img_torch})

    # Save image with keypoints and lines
    img = (img_torch[0].permute(1, 2, 0).cpu().numpy() * 255).astype(np.uint8)
    c_img = cv2.cvtColor(img, cv2.COLOR_RGB2BGR)
    gray_img = cv2.cvtColor(c_img, cv2.COLOR_BGR2GRAY)

    lines = output_model["lines"][0].cpu().numpy().astype(int)
    points = output_model["keypoints"][0].cpu().numpy().astype(int)

    viz_img = np.zeros((c_img.shape[0]+50, 0, 3), dtype=np.uint8)

<<<<<<< HEAD
    # Calculate DeepLSD Lines
    with torch.no_grad():
        gray_img = cv2.cvtColor(c_img, cv2.COLOR_BGR2GRAY)
        inputs = {
            "image": torch.tensor(gray_img, dtype=torch.float, device=device)[
                None, None
            ]
            / 255.0
        }
        deeplsd_output = deeplsd_net(inputs)
        deeplsd_lines = np.array(deeplsd_output["lines"][0]).astype(int)
        print(f"Num DeepLSD Lines: {len(deeplsd_lines)}")

    d_img = c_img.copy()
    d_img = show_points(d_img, points)
    d_img = show_lines(d_img, deeplsd_lines, color='red')
    d_img = cv2.putText(d_img, "DeepLSD", (10, 30), cv2.FONT_HERSHEY_SIMPLEX, 1, (0, 0, 255), 2, cv2.LINE_AA)

    # Use LSD on top of JPLDD DF and AF
    lsd_lines = []
    np_img = (inputs["image"].cpu().numpy()[:, 0] * 255).astype(np.uint8)
    np_df = output_model["line_distancefield"].cpu().numpy()
    np_ll = output_model["line_anglefield"].cpu().numpy()
    for im, df, ll in zip(np_img, np_df, np_ll):
        line = deeplsd_net.detect_afm_lines(
            im, df, ll, **deeplsd_conf.line_detection_params
        )
        lsd_lines.append(line.astype(int))
    l_img = c_img.copy()
    l_img = show_points(l_img, points)
    l_img = show_lines(l_img, lsd_lines[0], color='yellow')
    l_img = cv2.putText(l_img, "JPLDD + LSD", (10, 30), cv2.FONT_HERSHEY_SIMPLEX, 1, (255, 0, 0), 2, cv2.LINE_AA)

    # Concatenate both images
    img = np.concatenate([img, d_img, l_img], axis=1)
=======
    if visualizations["jpldd_lines"]:
        img = c_img.copy()
        img = show_points(img, points)
        img = show_lines(img, lines)
        img = cv2.copyMakeBorder(img, 50, 0, 0, 0, cv2.BORDER_CONSTANT, value=(128, 128, 128))
        img = cv2.putText(img, "Pold2 + JPLDD Points", (10, 30), cv2.FONT_HERSHEY_SIMPLEX, 1, (0, 255, 0), 2, cv2.LINE_AA)

        viz_img = np.concatenate([viz_img, img], axis=1)
        print("--------------JPLDD OVER--------------")
>>>>>>> 1ab2f103

    # Calculate DeepLSD Lines
    if visualizations["deeplsd"]:
        with torch.no_grad():
            inputs = {
                "image": torch.tensor(gray_img, dtype=torch.float, device=device)[
                    None, None
                ]
                / 255.0
            }
            deeplsd_output = deeplsd_net(inputs)
            deeplsd_lines = np.array(deeplsd_output["lines"][0]).astype(int)
            print(f"Num DeepLSD Lines: {len(deeplsd_lines)}")

        dpoints = deeplsd_lines.reshape(-1, 2).astype(int)
        dpoints[:, 0] = np.clip(dpoints[:, 0], 0, c_img.shape[1] - 1)
        dpoints[:, 1] = np.clip(dpoints[:, 1], 0, c_img.shape[0] - 1)

        d_img = c_img.copy()
        d_img = show_points(d_img, points)
        d_img = show_lines(d_img, deeplsd_lines, color='red')
        d_img = cv2.copyMakeBorder(d_img, 50, 0, 0, 0, cv2.BORDER_CONSTANT, value=(128, 128, 128))
        d_img = cv2.putText(d_img, "DeepLSD", (10, 30), cv2.FONT_HERSHEY_SIMPLEX, 1, (0, 0, 255), 2, cv2.LINE_AA)

        viz_img = np.concatenate([viz_img, d_img], axis=1)
        print("--------------DEELSD OVER--------------")

    # Use Pold2 Line Extractor on DeepLSD endpoints
    if visualizations["pold2+deeplsd"]:
        line_extractor_input = {
            "points": torch.from_numpy(dpoints).float().to(device),
            "distance_map": output_model["line_distancefield"][0].clone(),
            "angle_map": output_model["line_anglefield"][0].clone(),
            "descriptors": torch.zeros(dpoints.shape[0], 128).to(device),
        }
        pold2_lines = line_extractor(line_extractor_input)["lines"].cpu()
        pold2_lines = np.array(pold2_lines).astype(int)

        p_img = c_img.copy()
        p_img = show_points(p_img, dpoints)
        p_img = show_lines(p_img, pold2_lines)
        p_img = cv2.copyMakeBorder(p_img, 50, 0, 0, 0, cv2.BORDER_CONSTANT, value=(128, 128, 128))
        p_img = cv2.putText(p_img, "Pold2 + DeepLSD Points", (10, 30), cv2.FONT_HERSHEY_SIMPLEX, 1, (255, 0, 0), 2, cv2.LINE_AA)

        viz_img = np.concatenate([viz_img, p_img], axis=1)
        print("--------------POLD2+DEELSD OVER--------------")

    # Use Pold2 Line Extractor on HARRIS corners
    if visualizations["pold2+harris"]:
        harris_points = detect_harris_corners(gray_img, harris_conf)
        hpoints = torch.from_numpy(harris_points).float().to(device)
        line_extractor_input = {
            # "points": torch.cat(
            #     [hpoints, torch.from_numpy(dpoints).float().to(device)], dim=0
            # ),
            "points": torch.cat(
                [hpoints, torch.from_numpy(points).float().to(device)], dim=0
            ),
            # "points": hpoints,
            "distance_map": output_model["line_distancefield"][0].clone(),
            "angle_map": output_model["line_anglefield"][0].clone(),
            # "descriptors": torch.zeros(hpoints.shape[0] + dpoints.shape[0], 128).to(device),
            "descriptors": torch.zeros(hpoints.shape[0] + points.shape[0], 128).to(device),
            # "descriptors": torch.zeros(hpoints.shape[0], 128).to(device),
        }
        pold2_lines = line_extractor(line_extractor_input)["lines"].cpu()
        pold2_lines = np.array(pold2_lines).astype(int)
        print(f"Num Harris Lines: {len(pold2_lines)}")

        h_img = c_img.copy()
        h_img = show_points(h_img, harris_points.astype(int))
        h_img = show_lines(h_img, pold2_lines)
        h_img = cv2.copyMakeBorder(h_img, 50, 0, 0, 0, cv2.BORDER_CONSTANT, value=(128, 128, 128))
        h_img = cv2.putText(h_img, "Pold2 + Harris + JPLDD Points", (10, 30), cv2.FONT_HERSHEY_SIMPLEX, 1, (255, 0, 0), 2, cv2.LINE_AA)

        viz_img = np.concatenate([viz_img, h_img], axis=1)
        print("--------------POLD2+HARRIS OVER--------------")

    # Use LSD on top of JPLDD DF and AF
    if visualizations["jpldd+lsd"]:
        lsd_lines = []
        np_img = (inputs["image"].cpu().numpy()[:, 0] * 255).astype(np.uint8)
        np_df = output_model["line_distancefield"].cpu().numpy()
        np_ll = output_model["line_anglefield"].cpu().numpy()
        for im, df, ll in zip(np_img, np_df, np_ll):
            line = deeplsd_net.detect_afm_lines(
                im, df, ll, **deeplsd_conf.line_detection_params
            )
            lsd_lines.append(line.astype(int))
        l_img = c_img.copy()
        l_img = show_points(l_img, points)
        l_img = show_lines(l_img, lsd_lines[0], color='yellow')
        l_img = cv2.copyMakeBorder(l_img, 50, 0, 0, 0, cv2.BORDER_CONSTANT, value=(128, 128, 128))
        l_img = cv2.putText(l_img, "JPLDD + LSD", (10, 30), cv2.FONT_HERSHEY_SIMPLEX, 1, (255, 0, 0), 2, cv2.LINE_AA)

        viz_img = np.concatenate([viz_img, l_img], axis=1)
        print("--------------JPLDD+LSD OVER--------------")

    cv2.imwrite(f'{DEBUG_DIR}/{IDX}_lines.png', viz_img)

    # Save the distance field and angle field
    if visualizations["jpldd_fields"]:
        keypoints = output_model["keypoints"][0].cpu().numpy()
        heatmap = output_model["keypoint_and_junction_score_map"][0].cpu().numpy()
        distance_field = output_model["line_distancefield"][0].cpu().numpy()#
        angle_field = output_model["line_anglefield"][0].cpu().numpy()

        visualize_img_and_pred(
            keypoints,
            heatmap,
            distance_field,
            angle_field,
            img_torch[0].cpu()
        )
        plt.savefig(f'{DEBUG_DIR}/{IDX}_fields.png')
        plt.close()

    IDX += 1<|MERGE_RESOLUTION|>--- conflicted
+++ resolved
@@ -112,11 +112,7 @@
 }
 
 dset_conf = {
-<<<<<<< HEAD
-            "reshape": [400, 400], # ex [800, 800]
-=======
             "reshape": [800, 800], # ex [800, 800]
->>>>>>> 1ab2f103
             "load_features": {
                 "do": True,
                 "check_exists": True,
@@ -131,8 +127,6 @@
             "debug": True
         }
 
-<<<<<<< HEAD
-=======
 harris_conf = {
     "blockSize": 5,     # neighborhood size
     "ksize": 5,         # aperture parameter for the Sobel operator
@@ -157,7 +151,6 @@
     "jpldd+lsd": False
 }
 
->>>>>>> 1ab2f103
 # Plotting functions
 def show_points(image, points):
     for point in points:
@@ -297,43 +290,6 @@
 
     viz_img = np.zeros((c_img.shape[0]+50, 0, 3), dtype=np.uint8)
 
-<<<<<<< HEAD
-    # Calculate DeepLSD Lines
-    with torch.no_grad():
-        gray_img = cv2.cvtColor(c_img, cv2.COLOR_BGR2GRAY)
-        inputs = {
-            "image": torch.tensor(gray_img, dtype=torch.float, device=device)[
-                None, None
-            ]
-            / 255.0
-        }
-        deeplsd_output = deeplsd_net(inputs)
-        deeplsd_lines = np.array(deeplsd_output["lines"][0]).astype(int)
-        print(f"Num DeepLSD Lines: {len(deeplsd_lines)}")
-
-    d_img = c_img.copy()
-    d_img = show_points(d_img, points)
-    d_img = show_lines(d_img, deeplsd_lines, color='red')
-    d_img = cv2.putText(d_img, "DeepLSD", (10, 30), cv2.FONT_HERSHEY_SIMPLEX, 1, (0, 0, 255), 2, cv2.LINE_AA)
-
-    # Use LSD on top of JPLDD DF and AF
-    lsd_lines = []
-    np_img = (inputs["image"].cpu().numpy()[:, 0] * 255).astype(np.uint8)
-    np_df = output_model["line_distancefield"].cpu().numpy()
-    np_ll = output_model["line_anglefield"].cpu().numpy()
-    for im, df, ll in zip(np_img, np_df, np_ll):
-        line = deeplsd_net.detect_afm_lines(
-            im, df, ll, **deeplsd_conf.line_detection_params
-        )
-        lsd_lines.append(line.astype(int))
-    l_img = c_img.copy()
-    l_img = show_points(l_img, points)
-    l_img = show_lines(l_img, lsd_lines[0], color='yellow')
-    l_img = cv2.putText(l_img, "JPLDD + LSD", (10, 30), cv2.FONT_HERSHEY_SIMPLEX, 1, (255, 0, 0), 2, cv2.LINE_AA)
-
-    # Concatenate both images
-    img = np.concatenate([img, d_img, l_img], axis=1)
-=======
     if visualizations["jpldd_lines"]:
         img = c_img.copy()
         img = show_points(img, points)
@@ -343,7 +299,6 @@
 
         viz_img = np.concatenate([viz_img, img], axis=1)
         print("--------------JPLDD OVER--------------")
->>>>>>> 1ab2f103
 
     # Calculate DeepLSD Lines
     if visualizations["deeplsd"]:
